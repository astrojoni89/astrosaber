--- conflicted
+++ resolved
@@ -52,13 +52,8 @@
                       'sphinx-autobuild',
                       'sphinx-autodoc-typehints',
                       'sphinx-rtd-theme',
-<<<<<<< HEAD
-                      'numpydoc==1.5.0',
-                      ],
-=======
                       'numpydoc',
                       ]
->>>>>>> b83163c6
     author=AUTHOR,
     author_email=AUTHOR_EMAIL,
     license=LICENSE,
